--- conflicted
+++ resolved
@@ -42,46 +42,11 @@
 from .free_homspace import is_FreeModuleHomspace
 
 
-<<<<<<< HEAD
 from .timing import g_timings
 
 
 class FreeModuleMorphism():
-=======
-class FreeModuleMorphism(SageMorphism):
-    r"""
-    Create a homomorphism between finitely generated free graded modules.
->>>>>>> 8f61e3dc
-
-    INPUT::
-
-    - ``parent`` -- A homspace in the category of finitely generated free
-        modules.
-
-    - ``values`` -- A list of elements in the codomain.  Each element
-        corresponds (by their ordering) to a module generator in the domain.
-
-    OUTPUT:: A module homomorphism defined by sending each generator to its
-    corresponding value.
-
-    EXAMPLES::
-
-        sage: from sage.modules.fp_over_steenrod_algebra.free_module import FreeModule
-        sage: A = SteenrodAlgebra(2)
-        sage: F1 = FreeModule((4,5), A)
-        sage: F2 = FreeModule((3,4), A)
-        sage: F3 = FreeModule((2,3), A)
-        sage: H1 = Hom(F1, F2)
-        sage: H2 = Hom(F2, F3)
-        sage: f = H1( ( F2((Sq(4), 0)), F2((0, Sq(4))) ) )
-        sage: g = H2( ( F3((Sq(2), 0)), F3((Sq(3), Sq(2))) ) )
-        sage: g*f
-        Module homomorphism of degree 4 defined by sending the generators
-          [<1, 0>, <0, 1>]
-        to
-          [<Sq(0,2) + Sq(3,1) + Sq(6), 0>, <Sq(1,2) + Sq(7), Sq(0,2) + Sq(3,1) + Sq(6)>]
-
-    """
+
 
     def __init__(self, parent, values):
         r"""
