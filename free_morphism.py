r"""
Homomorphisms of finitely generated free graded modules

This class implements construction and basic manipulation of
elements of the Sage parent
:class:`sage.modules.finitely_presented_over_the_steenrod_algebra.free_homspace.FreeModuleHomspace`, which models
homomorphisms of free graded modules over connected algebras.

.. NOTE:: This class is intended for private use by
    :class:`sage.modules.finitely_presented_over_the_steenrod_algebra.fp_morphism.FP_ModuleMorphism`.

For an overview of the free module API, see :doc:`free_module`.

AUTHORS:

    - Robert R. Bruner, Michael J. Catanzaro (2012): Initial version.
    - Sverre Lunoee--Nielsen and Koen van Woerden (2019-11-29): Updated the
      original software to Sage version 8.9.
    - Sverre Lunoee--Nielsen (2020-07-01): Refactored the code and added
      new documentation and tests.

"""

#*****************************************************************************
#       Copyright (C) 2019 Robert R. Bruner <rrb@math.wayne.edu>
#                     and  Michael J. Catanzaro <mike@math.wayne.edu>
#
# This program is free software: you can redistribute it and/or modify
# it under the terms of the GNU General Public License as published by
# the Free Software Foundation, either version 2 of the License, or
# (at your option) any later version.
#                  https://www.gnu.org/licenses/
# ****************************************************************************

from __future__ import absolute_import

from inspect import isfunction

from sage.categories.homset import Hom
from sage.misc.cachefunc import cached_method

from .free_homspace import is_FreeModuleHomspace


<<<<<<< HEAD
class FreeModuleMorphism():
=======
from .timing import g_timings


class FreeModuleMorphism(SageMorphism):
>>>>>>> d71ba8fa

    def __init__(self, parent, values):
        r"""
        Create a homomorphism between finitely generated free graded modules.

        INPUT:

        - ``parent`` -- A homspace in the category of finitely generated free
            modules.

        - ``values`` -- A list of elements in the codomain.  Each element
            corresponds (by their ordering) to a module generator in the domain.

        OUTPUT: A module homomorphism defined by sending each generator to its
        corresponding value.

        EXAMPLES::

            sage: from sage.modules.finitely_presented_over_the_steenrod_algebra.free_module import FreeModule
            sage: A = SteenrodAlgebra(2)
            sage: F1 = FreeModule((4,5), A)
            sage: F2 = FreeModule((3,4), A)
            sage: F3 = FreeModule((2,3), A)
            sage: H1 = Hom(F1, F2)
            sage: H2 = Hom(F2, F3)
            sage: f = H1( ( F2((Sq(4), 0)), F2((0, Sq(4))) ) )
            sage: g = H2( ( F3((Sq(2), 0)), F3((Sq(3), Sq(2))) ) )
            sage: g*f
            Module homomorphism of degree 4 defined by sending the generators
              [<1, 0>, <0, 1>]
            to
              [<Sq(0,2) + Sq(3,1) + Sq(6), 0>, <Sq(1,2) + Sq(7), Sq(0,2) + Sq(3,1) + Sq(6)>]

        """
        global g_timigs


        if not is_FreeModuleHomspace(parent):
            raise TypeError("The parent (%s) must be a f.p. free module homset." % parent)

        # Get the values.
        C = parent.codomain()
        D = parent.domain()
        if isfunction(values):
            _values = [C(values(g)) for g in D.generators()]
        elif values == 0:
            _values = len(D.generator_degrees())*[C(0)]
        else:
            _values = [C(a) for a in values]

        # Check that the homomorphism is well defined.
        if len(D.generator_degrees()) != len(_values):
            raise ValueError("The number of values must equal the number of " \
                "generators in the domain.  Invalid argument: %s." % _values)

        if all(v.is_zero() for v in _values):
            # The zero homomorphism does not get a degree.
            self._degree = None
        else:
            # Find the first non-zero value, and and record the shift
            # of degrees imposed by this homomorphism.
            for i, value in enumerate(_values):
                if not value.is_zero():
                    x = value.degree()
                    xx = D.generator_degrees()[i]
                    self._degree = x-xx
                    break

            # Check that all generators are shifted by the same degree.
            if not all(not v.degree() or self._degree == (v.degree() - g) \
                       for g, v in zip(D.generator_degrees(), _values)):
                errorMessage = "Ill defined homomorphism (degrees do not match)\n"
                gen_index = 0
                for g, v in zip(D.generator_degrees(), _values):
                    errorMessage += "  Generator #%d (degree %d) -> %s (degree %d)"\
                        " shifts degrees by %d\n" % (
                        gen_index, g, v, v.degree(), v.degree() - g)
                    gen_index += 1
                raise ValueError(errorMessage)

        self._values = _values
#
#        SageMorphism.__init__(self, parent)
        self._parent = parent


<<<<<<< HEAD
    def parent(self):
        return self._parent

    def base_ring(self):
        return self._parent.base_ring()
=======
        g_timings.Start('free_morphism__init__')
        SageMorphism.__init__(self, parent)
>>>>>>> d71ba8fa

        g_timings.End()


    def degree(self):
        r"""
        The degree of this homomorphism.

        OUTPUT: The integer degree of this homomorphism, or ``None`` if this is
        the trivial homomorphism.

        EXAMPLES::

            sage: from sage.modules.finitely_presented_over_the_steenrod_algebra.free_module import *
            sage: A = SteenrodAlgebra(2)
            sage: homspace = Hom(FreeModule((0,1), A), FreeModule((0,), A))
            sage: N = homspace.codomain()
            sage: values = [Sq(5)*N.generator(0), Sq(3,1)*N.generator(0)]
            sage: f = homspace(values)
            sage: f.degree()
            5

        The zero homomorphism has no degree::

            sage: homspace.zero().degree() is None
            True

        """
        return self._degree


    def values(self):
        r"""
        The values under this homomorphism corresponding to the generators of
        the domain module.

        OUTPUT: A sequence of elements of the codomain module.

        EXAMPLES::

            sage: from sage.modules.finitely_presented_over_the_steenrod_algebra.free_module import *
            sage: A = SteenrodAlgebra(2)
            sage: homspace = Hom(FreeModule((0,1), A), FreeModule((2,), A))
            sage: N = homspace.codomain()
            sage: values = [Sq(5)*N.generator(0), Sq(3,1)*N.generator(0)]
            sage: f = homspace(values)
            sage: f.values()
            [<Sq(5)>, <Sq(3,1)>]
            sage: homspace.zero().values()
            [<0>, <0>]

        """
        return self._values


    def __eq__(self, other):
        r"""
        Compare this homomorphism to the given homomorphism.

        INPUT:

        - ``other`` -- An instance of this class.

        - ``op`` -- An integer specifying the comparison operation to be
          carried out: If ``op`` == 2, then return ``True`` if and only if the
          homomorphisms are equal.  If ``op`` == 3, then return ``True `` if
          and only if the homomorphisms are not equal.  Otherwise,
          return ``False``.

        OUTPUT: A Boolean.

        EXAMPLES::

            sage: from sage.modules.finitely_presented_over_the_steenrod_algebra.free_module import *
            sage: A = SteenrodAlgebra(2)
            sage: homspace = Hom(FreeModule((0,1), A), FreeModule((2,), A))
            sage: N = homspace.codomain()
            sage: values = [Sq(5)*N.generator(0), Sq(3,1)*N.generator(0)]
            sage: f = homspace(values)
            sage: f._richcmp_(f, op=2)
            True
            sage: f._richcmp_(f, op=3)
            False

        """

        try:
            return (self - other).is_zero()
        except ValueError:
            return False


    def __add__(self, g):
        r"""
        The pointwise sum of this and the given homomorphism.

        Pointwise addition of two homomorphisms `f` and `g` with the same domain
        and codomain is given by the formula `(f+g)(x) = f(x) + g(x)` for
        every `x` in the domain of `f`.

        INPUT:

        - ``g`` -- A homomorphism with the same domain and codomain as this
          homomorphism.

        OUTPUT: The pointwise sum homomorphism of this and the given
        homomorphism.

        EXAMPLES::

            sage: from sage.modules.finitely_presented_over_the_steenrod_algebra.free_module import *
            sage: A = SteenrodAlgebra(2)
            sage: homspace = Hom(FreeModule((0,1), A), FreeModule((2,), A))
            sage: N = homspace.codomain()
            sage: values = [Sq(5)*N.generator(0), Sq(3,1)*N.generator(0)]
            sage: f = homspace(values)
            sage: ff = f.__add__(f)
            sage: ff.is_zero()
            True
            sage: ff.__add__(f) == f
            True

        """

        if self.domain() != g.domain():
            raise ValueError("Morphisms do not have the same domain.")
        elif self.codomain() != g.codomain():
            raise ValueError("Morphisms do not have the same codomain.")
        elif self._degree and g.degree() and self._degree != g.degree():
            raise ValueError("Morphisms do not have the same degree.")

        v = [self(x).__add__(g(x)) for x in self.domain().generators()]

        return self.parent()(v)


    def __neg__(self):
        r"""
        The additive inverse of this homomorphism with respect to the group
        structure given by pointwise sum.

        OUTPUT: An instance of this class.

        EXAMPLES::

            sage: from sage.modules.finitely_presented_over_the_steenrod_algebra.free_module import *
            sage: A = SteenrodAlgebra(2)
            sage: homspace = Hom(FreeModule((0,1), A), FreeModule((2,), A))
            sage: N = homspace.codomain()
            sage: values = [Sq(5)*N.generator(0), Sq(3,1)*N.generator(0)]
            sage: f = homspace(values)
            sage: f_inverse = f.__neg__(); f_inverse
            Module homomorphism of degree 7 defined by sending the generators
              [<1, 0>, <0, 1>]
            to
              [<Sq(5)>, <Sq(3,1)>]
            sage: (f + f_inverse).is_zero()
            True

        """

        return self.parent()([x.__neg__() for x in self._values])


    def __sub__(self, g):
        r"""
        The pointwise difference between this and the given homomorphism.

        OUTPUT: An instance of this class.

        EXAMPLES::

            sage: from sage.modules.finitely_presented_over_the_steenrod_algebra.free_module import *
            sage: A = SteenrodAlgebra(2)
            sage: homspace = Hom(FreeModule((0,1), A), FreeModule((2,), A))
            sage: N = homspace.codomain()
            sage: values = [Sq(5)*N.generator(0), Sq(3,1)*N.generator(0)]
            sage: f = homspace(values)
            sage: values2 = [Sq(5)*N.generator(0), Sq(3,1)*N.generator(0)]
            sage: g = homspace(values2)
            sage: f.__sub__(g)
            The trivial homomorphism.

        """

        return self.__add__(g.__neg__())


    def __mul__(self, g):
        r"""
        The composition of the given homomorphism ``g``, followed by this
        homomorphisms.

        OUTPUT: A homomorphism from the domain of this homomorphism, into the
        codomain of the homomorphism ``g``.

        EXAMPLES::

            sage: from sage.modules.finitely_presented_over_the_steenrod_algebra.free_module import *
            sage: A = SteenrodAlgebra(2)
            sage: M = FreeModule((0,1), A)
            sage: N = FreeModule((2,), A)
            sage: values = [Sq(5)*N.generator(0), Sq(3,1)*N.generator(0)]
            sage: f = Hom(M, N)(values)
            sage: values2 = [Sq(2)*M.generator(0)]
            sage: g = Hom(N, M)(values2)
            sage: fg = f.__mul__(g); fg
            Module homomorphism of degree 7 defined by sending the generators
              [<1>]
            to
              [<Sq(4,1) + Sq(7)>]
            sage: fg.is_endomorphism()
            True

        TESTS:

            sage: from sage.modules.finitely_presented_over_the_steenrod_algebra.free_module import *
            sage: A = SteenrodAlgebra(2)
            sage: M = FreeModule((0,1), A)
            sage: values = [Sq(5)*N.generator(0), Sq(3,1)*N.generator(0)]
            sage: f = Hom(M, N)(values)
            sage: f.__mul__(f)
            Traceback (most recent call last):
            ...
            ValueError: Morphisms are not composable.

        """

        if self.parent().domain() != g.parent().codomain():
            raise ValueError("Morphisms are not composable.")
        homset = Hom(g.parent().domain(), self.parent().codomain())
        return homset([self(g(x)) for x in g.domain().generators()])


    def is_zero(self):
        r"""
        Decide if this homomomorphism is trivial.

        OUTPUT: The boolean value ``True`` if this homomorphism is trivial, and
        ``False`` otherwise.

        EXAMPLES::

            sage: from sage.modules.finitely_presented_over_the_steenrod_algebra.free_module import *
            sage: A = SteenrodAlgebra(2)
            sage: M = FreeModule((0,1), A)
            sage: N = FreeModule((2,), A)
            sage: values = [Sq(5)*N.generator(0), Sq(3,1)*N.generator(0)]
            sage: f = Hom(M, N)(values)
            sage: f.is_zero()
            False
            sage: (f-f).is_zero()
            True

        """
        return self._degree == None


    def is_identity(self):
        r"""
        Decide if this homomomorphism is the identity endomorphism.

        OUTPUT: The boolean value ``True`` if this homomorphism is the
        identity, and ``False`` otherwise.

        EXAMPLES::

            sage: from sage.modules.finitely_presented_over_the_steenrod_algebra.free_module import *
            sage: A = SteenrodAlgebra(2)
            sage: M = FreeModule((0,1), A)
            sage: N = FreeModule((2,), A)
            sage: values = [Sq(5)*N.generator(0), Sq(3,1)*N.generator(0)]
            sage: f = Hom(M, N)(values)
            sage: f.is_identity()
            False
            sage: id = Hom(M, M)(M.generators()); id
            The identity homomorphism.
            sage: id.is_identity()
            True
        """

        if self.parent().is_endomorphism_set():
            return self.parent().identity() == self
        else:
            return False


    def __call__(self, x):
        r"""
        Evaluate the homomorphism at the given domain element ``x``.

        INPUT:

        - ``x`` -- An element of the domain of this morphism.

        OUTPUT: The module element of the codomain which is the value of ``x``
        under this homomorphism.

        EXAMPLES::

            sage: from sage.modules.finitely_presented_over_the_steenrod_algebra.free_module import *
            sage: A = SteenrodAlgebra(2)
            sage: M = FreeModule((0,1), A)
            sage: N = FreeModule((2,), A)
            sage: values = [Sq(5)*N.generator(0), Sq(3,1)*N.generator(0)]
            sage: f = Hom(M, N)(values)
            sage: f.__call__(M.generator(0))
            <Sq(5)>
            sage: f.__call__(M.generator(1))
            <Sq(3,1)>

        """

        if x.parent() != self.domain():
            raise ValueError("Cannot evaluate morphism on element not in the domain.")

        value = sum([v._lmul_(c) for c, v in zip(
            x.coefficients(), self._values)], self.codomain()(0))

        return value


    def domain(self):
        return self._parent.domain()

    def codomain(self):
        return self._parent.codomain()

    def __repr__(self):
        r"""
        A string representation of this homomorphism.

        EXAMPLES::

            sage: from sage.modules.finitely_presented_over_the_steenrod_algebra.free_module import *
            sage: A = SteenrodAlgebra(2)
            sage: M = FreeModule((0,1), A)
            sage: N = FreeModule((2,), A)
            sage: values = [Sq(5)*N.generator(0), Sq(3,1)*N.generator(0)]

            sage: Hom(M, N)(values)._repr_()
            'Module homomorphism of degree 7 defined by sending the generators\n  [<1, 0>, <0, 1>]\nto\n  [<Sq(5)>, <Sq(3,1)>]'

            sage: Hom(M, N).zero()._repr_()
            'The trivial homomorphism.'

            sage: Hom(M, M).identity()._repr_()
            'The identity homomorphism.'

        """

        if self.is_zero():
            return "The trivial homomorphism."
        elif self.is_identity():
            return "The identity homomorphism."
        else:
            r = "Module homomorphism of degree {} defined by sending the generators\n  {}\nto\n  {}"
            return r.format(self._degree, self.domain().generators(), self._values)


    @cached_method
    def vector_presentation(self, n):
        r"""
        The restriction of this homomorphism to the domain module elements of
        degree ``n``.

        The restriction of a non-zero module homomorphism to the vectorspace of
        module elements of degree `n` is a linear function into the vectorspace
        of elements of degree `n+d` belonging to the codomain.  Here `d` is the
        degree of this homomorphism.

        When this homomorphism is zero, it has no well defined degree so the
        function cannot be presented since we do not know the degree of its
        codomain.  In this case, the return value is ``None``.

        INPUT:

        - ``n`` -- An integer degree.

        OUTPUT: A linear function of finite dimensional vectorspaces over the
        ground field of the algebra for this module.  The domain is isomorphic
        to the vectorspace of domain elements of degree ``n`` of this free
        module, via the choice of basis given by
        :meth:`sage.modules.finitely_presented_over_the_steenrod_algebra.free_module.FreeModule.basis_elements`.
        If the morphism is zero, the value ``None`` is returned.

        .. SEEALSO::

            :meth:`sage.modules.finitely_presented_over_the_steenrod_algebra.free_module.FreeModule.vector_presentation`,
            :meth:`sage.modules.finitely_presented_over_the_steenrod_algebra.free_module.FreeModule.basis_elements`.

        EXAMPLES::

            sage: from sage.modules.finitely_presented_over_the_steenrod_algebra.free_module import FreeModule
            sage: A = SteenrodAlgebra(2)
            sage: M = FreeModule((0,1), A)
            sage: N = FreeModule((2,), A)
            sage: values = [Sq(5)*N.generator(0), Sq(3,1)*N.generator(0)]
            sage: f = Hom(M, N)(values)
            sage: f.vector_presentation(0)
            Vector space morphism represented by the matrix:
            [0 1]
            Domain: Vector space of dimension 1 over Finite Field of size 2
            Codomain: Vector space of dimension 2 over Finite Field of size 2
            sage: f.vector_presentation(1)
            Vector space morphism represented by the matrix:
            [0 0 0]
            [0 1 0]
            Domain: Vector space of dimension 2 over Finite Field of size 2
            Codomain: Vector space of dimension 3 over Finite Field of size 2
            sage: f.vector_presentation(2)
            Vector space morphism represented by the matrix:
            [0 0 1 1]
            [0 0 0 0]
            Domain: Vector space of dimension 2 over Finite Field of size 2
            Codomain: Vector space of dimension 4 over Finite Field of size 2

        TESTS:

            sage: F = FreeModule((0,), A)
            sage: z = Hom(F, F)([0])
            sage: z.is_zero()
            True
            sage: z.vector_presentation(0) is None
            True

        """

        # The trivial map has no degree, so we can not create the codomain
        # of the linear transformation.
        if self._degree is None:
            return None

        D_n = self.domain().vector_presentation(n)
        C_n = self.codomain().vector_presentation(n + self._degree)

        values = [self(e) for e in self.domain().basis_elements(n)]
        return Hom(D_n, C_n)([
            C_n.zero() if e.is_zero() else e.vector_presentation() for e in values])





<|MERGE_RESOLUTION|>--- conflicted
+++ resolved
@@ -42,14 +42,10 @@
 from .free_homspace import is_FreeModuleHomspace
 
 
-<<<<<<< HEAD
+from .timing import g_timings
+
+
 class FreeModuleMorphism():
-=======
-from .timing import g_timings
-
-
-class FreeModuleMorphism(SageMorphism):
->>>>>>> d71ba8fa
 
     def __init__(self, parent, values):
         r"""
@@ -136,16 +132,11 @@
         self._parent = parent
 
 
-<<<<<<< HEAD
     def parent(self):
         return self._parent
 
     def base_ring(self):
         return self._parent.base_ring()
-=======
-        g_timings.Start('free_morphism__init__')
-        SageMorphism.__init__(self, parent)
->>>>>>> d71ba8fa
 
         g_timings.End()
 
